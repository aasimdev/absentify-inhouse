--- conflicted
+++ resolved
@@ -104,17 +104,10 @@
             leaveFrom="opacity-100 translate-y-0 sm:scale-100"
             leaveTo="opacity-0 translate-y-4 sm:translate-y-0 sm:scale-95"
           >
-<<<<<<< HEAD
             <div className="z-30 inline-block overflow-visible px-4 pt-5 pb-4 text-left align-bottom bg-white dark:bg-[#25253b] rounded-lg shadow-xl transition-all transform sm:my-8 sm:align-middle sm:max-w-lg sm:w-full sm:p-6">
               <div className="sm:flex sm:items-start">
                 <div className="mt-3 w-full text-center sm:mt-0 sm:text-left">
                   <Dialog.Title as="h3" className="text-lg font-medium leading-6 text-gray-900 dark:text-white">
-=======
-            <div className="z-30 inline-block overflow-visible px-4 pt-5 pb-4 text-left align-bottom bg-white dark:bg-black rounded-lg shadow-xl transition-all transform sm:my-8 sm:align-middle sm:max-w-lg sm:w-full sm:p-6">
-              <div className="sm:flex sm:items-start">
-                <div className="mt-3 w-full text-center sm:mt-0 sm:text-left">
-                  <Dialog.Title as="h3" className="text-lg font-medium leading-6 text-gray-900 dark:text-gray-100">
->>>>>>> b565a00b
                     {t('Book_time_off')}
                   </Dialog.Title>
                   {props.initDateValues &&
@@ -849,19 +842,11 @@
   return (
     <div>
       {!startBulkRequest && (
-<<<<<<< HEAD
         <form className="bg-white dark:bg-[#3d3e66] p-4 rounded">
           <div className="mt-6 grid grid-cols-1 gap-x-4 gap-y-6 sm:grid-cols-6">
             {props.showUserSelect && (
               <div className="sm:col-span-3">
                 <label htmlFor="first-name" className="block text-sm font-medium text-gray-700 dark:text-white">
-=======
-        <form className="bg-white p-4 rounded dark:bg-black">
-          <div className="mt-6 grid grid-cols-1 gap-x-4 gap-y-6 sm:grid-cols-6">
-            {props.showUserSelect && (
-              <div className="sm:col-span-3">
-                <label htmlFor="first-name" className="block text-sm font-medium text-gray-700 dark:text-gray-300">
->>>>>>> b565a00b
                   {t('Who_for')}
                 </label>
                 <div className="mt-1 dark:text-white">
@@ -919,11 +904,7 @@
             )}
             {props.showDepartmentSelect && (
               <div className="sm:col-span-3">
-<<<<<<< HEAD
                 <label htmlFor="first-name" className="block text-sm font-medium text-gray-700 dark:text-white">
-=======
-                <label htmlFor="first-name" className="block text-sm font-medium text-gray-700 dark:text-gray-300">
->>>>>>> b565a00b
                   {t('Who_for')}
                 </label>
                 <div className="mt-1">
@@ -964,11 +945,7 @@
             <div
               className={`${props.showUserSelect || props.showDepartmentSelect ? 'sm:col-span-3' : 'sm:col-span-6'} `}
             >
-<<<<<<< HEAD
               <label htmlFor="last-name" className="block text-sm font-medium text-gray-700 dark:text-white">
-=======
-              <label htmlFor="last-name" className="block text-sm font-medium text-gray-700 dark:text-gray-300">
->>>>>>> b565a00b
                 {t('Leave_type')}
               </label>
               <div className="mt-1">
@@ -1007,11 +984,7 @@
             </div>
 
             <div className="sm:col-span-3">
-<<<<<<< HEAD
               <label htmlFor="first-name" className="block text-sm font-medium text-gray-700 dark:text-white">
-=======
-              <label htmlFor="first-name" className="block text-sm font-medium text-gray-700 dark:text-gray-300">
->>>>>>> b565a00b
                 {t('Starting')}
               </label>
               <div className="mt-1">
@@ -1116,11 +1089,7 @@
             </div>
 
             <div className="sm:col-span-3">
-<<<<<<< HEAD
               <label htmlFor="last-name" className="block text-sm font-medium text-gray-700 dark:text-white">
-=======
-              <label htmlFor="last-name" className="block text-sm font-medium text-gray-700 dark:text-gray-300">
->>>>>>> b565a00b
                 {t('Ending')}
               </label>
               <div className="mt-1">
@@ -1226,11 +1195,7 @@
             </div>
 
             <div className="sm:col-span-6">
-<<<<<<< HEAD
               <label htmlFor="username" className="block text-sm font-medium text-gray-700 dark:text-white">
-=======
-              <label htmlFor="username" className="block text-sm font-medium text-gray-700 dark:text-gray-300">
->>>>>>> b565a00b
                 {selectedLeaveType?.reason_mandatory ? (
                   <>
                     <span>{t('Reason')}</span>
